--- conflicted
+++ resolved
@@ -86,12 +86,9 @@
         super(id, content, language);
         this.id = id;
         this.language = language;
-<<<<<<< HEAD
         this.path = path;
-=======
         if (!language) throw {message: `Attempted to create cell ${id} with empty language!`};
 
->>>>>>> 3cb160a5
         this.container = div(['cell-container', language], [
             this.cellInput = div(['cell-input'], [
                 this.cellInputTools = div(['cell-input-tools'], [
